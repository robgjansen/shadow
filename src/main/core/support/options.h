/*
 * The Shadow Simulator
 * Copyright (c) 2010-2011, Rob Jansen
 * See LICENSE for licensing information
 */

#ifndef SHD_CONFIGURATION_H_
#define SHD_CONFIGURATION_H_

#include <glib.h>

#include "main/core/support/definitions.h"
#include "support/logger/log_level.h"

/**
 * @addtogroup Configuration
 * @{
 * Use this module to parse command line input.
 */

typedef struct _Options Options;

typedef enum _LogInfoFlags LogInfoFlags;
enum _LogInfoFlags {
    LOG_INFO_FLAGS_NONE = 0,
    LOG_INFO_FLAGS_NODE = 1<<0,
    LOG_INFO_FLAGS_SOCKET = 1<<1,
    LOG_INFO_FLAGS_RAM = 1<<2,
};

typedef enum _QDiscMode QDiscMode;
enum _QDiscMode {
    QDISC_MODE_NONE=0, QDISC_MODE_FIFO=1, QDISC_MODE_RR=2,
};

typedef enum _InterposeMethod {
    INTERPOSE_NONE,
    // Use LD_PRELOAD to load a library that implements the libC interface to
    // route syscalls to Shadow.
    INTERPOSE_PRELOAD_ONLY,
    // Attach to child using ptrace, and use that to interpose syscalls etc.
    INTERPOSE_PTRACE_ONLY,
    // Use both PRELOAD and PTRACE based interposition.
    INTERPOSE_PRELOAD_PTRACE,
} InterposeMethod;

/**
 * Create a new #Configuration and parse the command line arguments given in
 * argv. Errors encountered during parsing are printed to stderr.
 *
 * @param argc the length of the argument vector in argv
 * @param argv a vector of arguments passed in from the command line while
 * launching Shadow
 *
 * @returns a new #Configuration which should be freed with configuration_free(),
 * or NULL if an error was encountered
 */
Options* options_new(gint argc, gchar* argv[]);

/**
 * Frees a previously created #Configuration
 *
 * @param config a #Configuration object created with configuration_new()
 */
void options_free(Options* options);

/**
 * Get the configured log level based on command line input.
 *
 * @param config a #Configuration object created with configuration_new()
 *
 * @returns the log level as parsed from command line input
 */
LogLevel options_getLogLevel(Options* options);
LogLevel options_getHeartbeatLogLevel(Options* options);

/**
 * Get the configured log level at which heartbeat messages are printed,
 * based on command line input.
 *
 * @param config a #Configuration object created with configuration_new()
 *
 * @returns the heartbeat log level as parsed from command line input
 */
LogInfoFlags options_toHeartbeatLogInfo(Options* options, const gchar* input);
LogInfoFlags options_getHeartbeatLogInfo(Options* options);

/**
 * Get the configured heartbeat printing interval.
 * @param config a #Configuration object created with configuration_new()
 * @return the command line heartbeat interval converted to SimulationTime
 */
SimulationTime options_getHeartbeatInterval(Options* options);

/**
 * Get the string form that represents the queuing discipline the network
 * interface uses to select which of the sendable sockets should get priority.
 * @param config a #Configuration object created with configuration_new()
 * @return the qdisc string. the caller does not own the string.
 */
QDiscMode options_getQueuingDiscipline(Options* options);

gchar* options_getEventSchedulerPolicy(Options* options);
InterposeMethod options_getInterposeMethod(Options* options);

guint options_getNWorkerThreads(Options* options);

const gchar* options_getArgumentString(Options* options);
const gchar* options_getHeartbeatLogInfoString(Options* options);
const gchar* options_getPreloadString(Options* options);
guint options_getRandomSeed(Options* options);

gboolean options_shouldExitAfterShmCleanup(Options* options);
gboolean options_doRunPrintVersion(Options* options);
gboolean options_doRunValgrind(Options* options);
gboolean options_doRunDebug(Options* options);
gboolean options_doRunTGenExample(Options* options);
gboolean options_doRunTestExample(Options* options);

gint options_getCPUThreshold(Options* options);
gint options_getCPUPrecision(Options* options);

gint options_getMinRunAhead(Options* options);
gint options_getTCPWindow(Options* options);
const gchar* options_getTCPCongestionControl(Options* options);
gint options_getTCPSlowStartThreshold(Options* options);
SimulationTime options_getInterfaceBatchTime(Options* options);
gint options_getInterfaceBufferSize(Options* options);
gint options_getSocketReceiveBufferSize(Options* options);
gint options_getSocketSendBufferSize(Options* options);
gboolean options_doAutotuneReceiveBuffer(Options* options);
gboolean options_doAutotuneSendBuffer(Options* options);

const GString* options_getInputXMLFilename(Options* options);

const gchar* options_getDataOutputPath(Options* options);
const gchar* options_getDataTemplatePath(Options* options);

<<<<<<< HEAD
void options_addExperimentalEntry(GOptionEntry entry);

// Used to generate unique symbol names. See
// https://stackoverflow.com/questions/1597007/creating-c-macro-with-and-line-token-concatenation-with-positioning-macr
#define OPTIONS_TOKENPASTE(x, y) x##y
#define OPTIONS_TOKENPASTE2(x, y) OPTIONS_TOKENPASTE(x, y)

#define OPTION_EXPERIMENTAL_ENTRY(                                                                 \
    long_name, short_name, flags, arg, arg_data, description, arg_description)                     \
    __attribute__((constructor)) static void OPTIONS_TOKENPASTE2(_add_entry_, __LINE__)() {        \
        options_addExperimentalEntry((GOptionEntry){                                               \
            long_name, short_name, flags, arg, arg_data, description, arg_description});           \
    }
=======
gboolean options_getCPUPinning(Options* options);
>>>>>>> d2fc305e

/** @} */

#endif /* SHD_CONFIGURATION_H_ */<|MERGE_RESOLUTION|>--- conflicted
+++ resolved
@@ -136,8 +136,9 @@
 const gchar* options_getDataOutputPath(Options* options);
 const gchar* options_getDataTemplatePath(Options* options);
 
-<<<<<<< HEAD
 void options_addExperimentalEntry(GOptionEntry entry);
+
+gboolean options_getCPUPinning(Options* options);
 
 // Used to generate unique symbol names. See
 // https://stackoverflow.com/questions/1597007/creating-c-macro-with-and-line-token-concatenation-with-positioning-macr
@@ -150,10 +151,6 @@
         options_addExperimentalEntry((GOptionEntry){                                               \
             long_name, short_name, flags, arg, arg_data, description, arg_description});           \
     }
-=======
-gboolean options_getCPUPinning(Options* options);
->>>>>>> d2fc305e
-
 /** @} */
 
 #endif /* SHD_CONFIGURATION_H_ */